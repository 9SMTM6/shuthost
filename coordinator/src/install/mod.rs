--- conflicted
+++ resolved
@@ -193,13 +193,7 @@
         // Chown the config directory if it was created
         if created_dir && let Some(parent_dir) = config_location.parent() {
             std::fs::set_permissions(parent_dir, std::fs::Permissions::from_mode(0o700))?;
-<<<<<<< HEAD
-
-            let user_info = User::from_name(&user)
-                .wrap_err("Failed to get user info")?
-                .ok_or_else(|| eyre::eyre!("User {} not found", user))?;
-=======
->>>>>>> 604c00a0
+
             fs::chown(
                 parent_dir,
                 Some(user_info.uid.into()),
@@ -209,12 +203,6 @@
             println!("Chowned config directory at {parent_dir:?} for {user}",);
         }
 
-<<<<<<< HEAD
-        let user_info = User::from_name(&user)
-            .wrap_err("Failed to get user info")?
-            .ok_or_else(|| eyre::eyre!("User {} not found", user))?;
-=======
->>>>>>> 604c00a0
         fs::chown(
             &config_location,
             Some(user_info.uid.into()),
