//! Fake library entry for the `coordinator` crate.
//!
//! Exposes `inner_main` so a workspace-level shim binary can call into the coordinator logic.
//!
//! Provides commands to install the service or launch the control web service.

pub mod auth;
pub mod cli;
pub mod config;
pub mod db;
pub mod demo;
pub mod http;
// Installation can't meaningfully be tested even in integration tests
// Its only exercised in CI
#[cfg(all(not(coverage), any(target_os = "linux", target_os = "macos")))]
pub mod install;
pub mod websocket;
pub mod wol;

<<<<<<< HEAD
=======
#[cfg(unix)]
>>>>>>> 604c00a0
use nix::sys::stat;
// for use in integration tests
pub use websocket::WsMessage;

use std::fs;
use std::sync::Once;

use eyre::{Result, WrapErr};
use tracing::{info, warn};
use tracing_subscriber::EnvFilter;

use cli::{Cli, Command};
use demo::run_demo_service;
use http::start;

static INIT_TRACING: Once = Once::new();
static INIT_RUSTLS: Once = Once::new();

/// The coordinator's main function; can be called from a shim binary.
///
/// Parses CLI and dispatches install or server startup.
///
/// # Errors
///
/// Returns an error if installation fails or if the server fails to start.
///
/// # Panics
///
/// Panics if the OpenSSL crypto provider cannot be installed.
pub async fn inner_main(invocation: Cli) -> Result<()> {
    match invocation.command {
        #[cfg(all(not(coverage), any(target_os = "linux", target_os = "macos")))]
        Command::Install(args) => {
            install::setup(args)?;
            Ok(())
        }
        Command::ControlService(args) => {
            // Set umask to ensure database files have restrictive permissions
<<<<<<< HEAD
=======
            #[cfg(unix)]
>>>>>>> 604c00a0
            stat::umask(stat::Mode::S_IRWXU.complement());

            let config_path = fs::canonicalize(&args.config)
                .wrap_err(format!("Config file not found at: {}", args.config))?;

            INIT_TRACING.call_once(|| {
                let default_level = if std::env::var("SHUTHOST_INTEGRATION_TEST").is_ok() {
                    "error"
                } else {
                    "info"
                };
                tracing_subscriber::fmt()
                    .with_env_filter(
                        EnvFilter::try_from_default_env()
                            .unwrap_or_else(|_| EnvFilter::new(default_level)),
                    )
                    .pretty()
                    .init(); // Initialize logging
            });

            INIT_RUSTLS.call_once(|| {
                rustls_openssl::default_provider()
                    .install_default()
                    .expect("failed to install default rustls provider");
            });

            for warning in env!("BUILD_WARNINGS").split(";") {
                warn!(warning);
            }

            info!("Using config path: {}", config_path.display());

            // Pass through optional port/bind overrides from CLI
            start(&config_path, args.port, args.bind.as_deref()).await?;
            Ok(())
        }
        Command::DemoService { port, bind } => {
            run_demo_service(port, &bind).await;
            Ok(())
        }
    }
}<|MERGE_RESOLUTION|>--- conflicted
+++ resolved
@@ -17,10 +17,7 @@
 pub mod websocket;
 pub mod wol;
 
-<<<<<<< HEAD
-=======
 #[cfg(unix)]
->>>>>>> 604c00a0
 use nix::sys::stat;
 // for use in integration tests
 pub use websocket::WsMessage;
@@ -59,10 +56,7 @@
         }
         Command::ControlService(args) => {
             // Set umask to ensure database files have restrictive permissions
-<<<<<<< HEAD
-=======
             #[cfg(unix)]
->>>>>>> 604c00a0
             stat::umask(stat::Mode::S_IRWXU.complement());
 
             let config_path = fs::canonicalize(&args.config)
