--- conflicted
+++ resolved
@@ -31,11 +31,7 @@
 [dependencies]
 axum = { version = "0.8.3", features = ["macros", "ws"] }
 axum-extra = { version = "0.12", features = ["cookie", "cookie-signed"] }
-<<<<<<< HEAD
-axum-server = { version = "0.7", features = ["tls-rustls-no-provider"] }
-=======
-axum-server = { version = "0.8", features = ["tls-rustls"] }
->>>>>>> 604c00a0
+axum-server = { version = "0.8", features = ["tls-rustls-no-provider"] }
 base64.workspace = true
 chrono = { version = "0.4", features = ["serde"] }
 clap = { workspace = true, features = ["env"] }
